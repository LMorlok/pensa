# -*- coding: utf-8 -*-
"""
Methods to obtain a distribution for the water pockets which respresents
a combination of the water occupancy (binary variable) and the water polarisation (continuous variable).

For a water molecule to exist within a water pocket, just the oxygen must occupy the pocket. 
If there is ever an instance where two water molecules occupy the same pocket at the same time,
then the water polarisation of the molecule ID that occupies the pocket most often is used.

The methods here are based on the following paper:

    |    Neil J. Thomson, Owen N. Vickery, Callum M. Ives, Ulrich Zachariae: 
    |    Ion-water coupling controls class A GPCR signal transduction pathways. 
    |    https://doi.org/10.1101/2020.08.28.271510
    
"""

import numpy as np
from scipy import ndimage as ndi
import os
<<<<<<< HEAD
from gridData import Grid
=======
from tqdm import tqdm
# from gridData import Grid
>>>>>>> c111418b
import MDAnalysis as mda
from MDAnalysis.analysis.density import DensityAnalysis
from MDAnalysis.analysis.base import AnalysisFromFunction
from MDAnalysis.coordinates.memory import MemoryReader
from MDAnalysis.analysis import align
import biotite.structure as struc
import biotite.structure.io as strucio
# from pensa import *
# from pensa.features.processing import *
from tqdm import tqdm

# -- Processing trajectories for density analysis

def _match_sim_lengths(sim1,sim2):
    """
    Make two lists the same length by truncating the longer list to match.


    Parameters
    ----------
    sim1 : list
        A one dimensional distribution of a specific feature.
    sim2 : list
        A one dimensional distribution of a specific feature.

    Returns
    -------
    sim1 : list
        A one dimensional distribution of a specific feature.
    sim2 : list
        A one dimensional distribution of a specific feature.

    """
    if len(sim1)!=len(sim2):
        if len(sim1)>len(sim2):
            sim1=sim1[0:len(sim2)]
        if len(sim1)<len(sim2):
            sim2=sim2[0:len(sim1)]  
    return sim1, sim2

def _copy_coords(ag):
    """
    Copy the coordinates of the frames in a universe.    

    Parameters
    ----------
    ag : Universe.atoms

    Returns
    -------
    array
        Copied atom positions.

    """
    return ag.positions.copy()

def local_maxima_3D(data, order=3):
    """
    Detects local maxima in a 3D array to obtain coordinates for density maxima. 

    Parameters
    ---------
    data : 3d ndarray
    order : int
        How many points on each side to use for the comparison

    Returns
    -------
    coords : ndarray
        coordinates of the local maxima
    values : ndarray
        values of the local maxima
    """
    size = 1 + 2 * order
    footprint = np.ones((size, size, size))
    footprint[order, order, order] = 0

    filtered = ndi.maximum_filter(data, footprint=footprint)
    mask_local_maxima = data > filtered
    coords = np.asarray(np.where(mask_local_maxima)).T
    values = data[mask_local_maxima]

    return coords, values
<<<<<<< HEAD
    
=======


>>>>>>> c111418b
def extract_combined_grid(struc_a, xtc_a, struc_b, xtc_b, atomgroup, write_grid_as, out_name, prot_prox=True, use_memmap=False):
    """
    Writes out combined atomgroup density for both input simulations.    
    Parameters
    ----------
    struc_a : str
        File name for the reference file (PDB or GRO format).
    xtc_a : str
        File name for the trajectory (xtc format).
    struc_b : str
        File name for the reference file (PDB or GRO format).
    xtc_b : str
        File name for the trajectory (xtc format).
    atomgroup : str
        Atomgroup selection to calculate the density for (atom name in structure_input).
    write_grid_as : str
        The water model to convert the density into. 
        Options are: SPC, TIP3P, TIP4P, water
    out_name : str
        Prefix for written filename. 
    prot_prox : bool, optional
        Select only waters within 3.5 Angstroms of the protein. The default is True.
    use_memmap : bool, optional
        Uses numpy memmap to write out a pseudo-trajectory coordinate array.
        This is used for large trajectories to avoid memory errors with large
        python arrays. The default is False.
<<<<<<< HEAD
=======


>>>>>>> c111418b
    """        
    if not os.path.exists('dens/'):
        os.makedirs('dens/')
    
    condition_a = mda.Universe(struc_a, xtc_a)
    condition_b = mda.Universe(struc_b, xtc_b)
   
    
    if use_memmap is True:
        # # # Combine both ensembles' atoms into one universe
        Combined_conditions = mda.Merge(condition_a.atoms, condition_b.atoms)
        # # # The density needs to be formed from an even contribution of both conditions
        # # # otherwise it will be unevely biased towards one condition.
        # # # So we iterate over the smallest simulation length
        smallest_traj_len = min(len(condition_a.trajectory),len(condition_b.trajectory))
        # # # The shape for memmap pseudo-trajetcory
        array_shape=[smallest_traj_len,len(condition_a.atoms)+len(condition_b.atoms),3]
        # # # Writing out pseudo-trajetcory
        merged_coords = np.memmap('combined_traj.mymemmap', dtype='float32', mode='w+', shape=(array_shape[0],array_shape[1],array_shape[2]))
        # # # Creating universe with blank timesteps from pseudo-trajectory
        Combined_conditions.load_new(merged_coords, format=MemoryReader)    
        
        # # # Creating universe with correct timesteps
        for frameno in tqdm(range(smallest_traj_len)):
            condition_a.trajectory[frameno]
            condition_b.trajectory[frameno]
            # # # Extract trajectory coordinates at frame [frameno]
            coords_a = condition_a.atoms.positions
            coords_b = condition_b.atoms.positions
            # # # Then we merge the coordinates into one system
            stacked = np.concatenate((coords_a,coords_b),axis=0)
            # # # Write over blank trajectory with new coordinates 
            Combined_conditions.trajectory[frameno].positions = stacked
 
    
    else:
        # # # Combine both ensembles' atoms into one universe
        Combined_conditions = mda.Merge(condition_a.atoms, condition_b.atoms)
        # # # Extract trajectory coordinates
        aligned_coords_a = AnalysisFromFunction(_copy_coords,
                                                condition_a.atoms).run().results
        aligned_coords_b = AnalysisFromFunction(_copy_coords,
                                                condition_b.atoms).run().results
        # # # The density needs to be formed from an even contribution of both conditions
        # # # otherwise it will be unevely biased towards one condition.
        # # # So we match the simulation lengths first
        sim1_coords, sim2_coords = _match_sim_lengths(aligned_coords_a,aligned_coords_b)
    
        # # # Then we merge the coordinates into one system
        merged_coords = np.hstack([sim1_coords, sim2_coords])
        # # # We load in the merged coordinated into our new universe that contains
        # # # the receptor in both conditions
        Combined_conditions.load_new(merged_coords, format=MemoryReader)    
 
    # # # Grab the density for atomgroup proximal to protein only    
    if prot_prox is True:
        density_atomgroup = Combined_conditions.select_atoms("name " + atomgroup + " and around 3.5 protein", updating=True)
    # # # Grab the density for atomgroup anywhere in simulation box
    else:
        density_atomgroup = Combined_conditions.select_atoms("name " + atomgroup)
    # a resolution of delta=1.0 ensures the coordinates of the maxima match the coordinates of the simulation box
    D = DensityAnalysis(density_atomgroup, delta=1.0)
    D.run()
    D.density.convert_density(write_grid_as)
    D.density.export('dens/' + out_name + atomgroup +"_density.dx", type="double")
    
    
def extract_aligned_coords(struc_a, xtc_a, struc_b, xtc_b):
    """
    Writes out combined atomgroup density for both input simulations.
    

    Parameters
    ----------
    struc_a : str
        File name for the reference file (PDB or GRO format).
    xtc_a : str
        File name for the trajectory (xtc format).
    struc_b : str
        File name for the reference file (PDB or GRO format).
    xtc_b : str
        File name for the trajectory (xtc format).

    """
    if not os.path.exists('dens/'):
        os.makedirs('dens/')
    
    # # Before we extract the water densities, we need to first align the trajectories 
    # # so that we can featurize water sites in both ensembles using the same coordinates
    condition_a = mda.Universe(struc_a,xtc_a)
    condition_b = mda.Universe(struc_b,xtc_b)    
    
    align_xtc_name='dens/' + struc_a.split('/')[-1][:-4] + 'aligned.xtc'    
    
    #align condition a to condition b
    align.AlignTraj(condition_a,  # trajectory to align
                    condition_b,  # reference
                    select= 'name CA',  # selection of atoms to align
                    filename= align_xtc_name,  # file to write the trajectory to
                    match_atoms=True,  # whether to match atoms based on mass
                    ).run()    
    
def get_grid(u, atomgroup, write_grid_as=None, out_name=None, prot_prox=True):
    """
    Obtain the grid for atomgroup density.

    Parameters
    ----------
    u : MDAnalysis universe
        Universe to obtain density grid.
    atomgroup : str
        Atomgroup selection to calculate the density for (atom name in structure_input).
    write_grid_as : str, optional
        If you choose to write out the grid, you must specify the water model 
        to convert the density into. The default is None.
    out_name : str, optional
        Prefix for all written filenames. The default is None.
    prot_prox : bool, optional
        Select only waters within 3.5 Angstroms of the protein. The default is True.

    Returns
    -------
    g : grid
        Density grid.

    """
 
    if prot_prox is True:
        density_atomgroup = u.select_atoms("name " + atomgroup + " and around 3.5 protein", updating=True)
    else:
        density_atomgroup = u.select_atoms("name " + atomgroup)
    # a resolution of delta=1.0 ensures the coordinates of the maxima match the coordinates of the simulation box
    D = DensityAnalysis(density_atomgroup, delta=1.0)
    D.run()
    g = D.density
    
    if write_grid_as is not None:
        if not os.path.exists('dens/'):
            os.makedirs('dens/')
        D.density.convert_density(write_grid_as)
        D.density.export('dens/' + out_name + atomgroup + "_density.dx", type="double")

    return g
        
def dens_grid_pdb(structure_input, xtc_input, atomgroup, top_waters=35, 
                  grid_input=None, write=None, write_grid_as=None, out_name=None):
    
    """
    Write out water pockets for the top X most probable waters (top_waters).

    Parameters
    ----------
    structure_input : str
        File name for the reference file (PDB or GRO format).
    xtc_input : str
        File name for the trajectory (xtc format).
    atomgroup : str
        Atomgroup selection to calculate the density for (atom name in structure_input).
    top_waters : int, optional
        Number of waters to featurize. The default is 10.
    grid_input : str, optional
        File name for the density grid input. The default is None, and a grid is automatically generated.
    write : bool, optional
        If true, the following data will be written out: reference pdb with occupancies,
        water distributions, water data summary. The default is None.
    write_grid_as : str, optional
        If you choose to write out the grid, you must specify the water model 
        to convert the density into. The default is None. Options are suggested if default.
    out_name : str, optional
        Prefix for all written filenames. The default is None.

    Returns
    -------
        feature_names : list of str
            Names of all features
        features_data : numpy array
            Data for all features

    """

    if write is not None:
        if out_name is None:
            print('WARNING: You are writing results without providing out_name.')
        
    u = mda.Universe(structure_input, xtc_input)
    
    if write is True:
        if not os.path.exists('water_features/'):
            os.makedirs('water_features/')
        p = u.select_atoms("protein")
        pdb_outname = 'water_features/' + out_name + "_WaterSites.pdb"
        p_avg = np.zeros_like(p.positions)
        # do a quick average of the protein (in reality you probably want to remove PBC and RMSD-superpose)
        for ts in u.trajectory:
            p_avg += p.positions
        p_avg /= len(u.trajectory)
        # temporarily replace positions with the average
        # p.load_new(p_avg)
        p.positions = p_avg
        # write average protein coordinates
        p.write(pdb_outname)
        # just make sure that we have clean original coordinates again (start at the beginning)
        u.trajectory.rewind()    
        if grid_input is None:
            g = get_grid(u, atomgroup, write_grid_as,  out_name)           
        else:
            g = Grid(grid_input)  
    elif grid_input is None:
        g = get_grid(u, atomgroup)              
    else:
        g = Grid(grid_input)  

    xyz, val = local_maxima_3D(g.grid)
    ## Negate the array to get probabilities in descending order
    val_sort = np.argsort(-1*val.copy())
    newvals = [val[max_val] for max_val in val_sort]  
    coords = [xyz[max_val] for max_val in val_sort]    
    maxdens_coord_str = [str(item)[1:-1] for item in coords]
    water_information=[]
    water_dists=[]

    if top_waters > len(coords):
        top_waters = len(coords)  


    print('\n')
    print('Featurizing ',top_waters,' Waters')
    for wat_no in tqdm(range(top_waters)):
        print('\n')
        print('Water no: ',wat_no+1)
        print('\n')

        ## Find all water atoms within 3.5 Angstroms of density maxima
        # Shifting the coordinates of the maxima by the grid origin to match 
        # the simulation box coordinates
        shifted_coords=coords[wat_no]+g.origin
        point_str = str(shifted_coords)[1:-1]
        densval = newvals[wat_no]

        water_ID = "O" + str(wat_no+1)
        atom_location = shifted_coords

        water_information.append([water_ID,list(atom_location),densval])
        
        ## Write data out and visualize water sites in pdb           
        if write is True:    
            write_atom_to_pdb(pdb_outname, atom_location, water_ID, atomgroup)
            u_pdb = mda.Universe(pdb_outname)
            u_pdb.add_TopologyAttr('tempfactors')
            # Write values as beta-factors ("tempfactors") to a PDB file
            for res in range(len(water_information)):
                #scale the water resid by the starting resid
                water_resid = len(u_pdb.residues) - wat_no-1 + res
                u_pdb.residues[water_resid].atoms.tempfactors = water_information[res][-1]
            u_pdb.atoms.write(pdb_outname)
    
    # Return the dictionaries.
    return print('Pdb file completed.')



def write_atom_to_pdb(pdb_outname, atom_location, atom_ID, atomgroup):
    """
    Write a new atom to a reference structure to visualise conserved non-protein atom sites.

    Parameters
    ----------
    pdb_outname : str
        Filename of reference structure.
    atom_location : array
        (x,y,z) coordinates of the atom location with respect to the reference structure.
    atom_ID : str
        A unique ID for the atom.
    atomgroup : str
        MDAnalysis atomgroup to describe the atom.

    """
    
    ##PDB_VISUALISATION     
    ##rescursively add waters to the pdb file one by one as they are processed           
    # # Read the file into Biotite's structure object (atom array)
    atom_array = strucio.load_structure(pdb_outname)
    res_id = atom_array.res_id[-1] + 1
    # Add an HETATM
    atom = struc.Atom(
        coord = atom_location,
        chain_id = "X",
        # The residue ID is the last ID in the file +1
        res_id = res_id,
        res_name = atom_ID,
        hetero = True,
        atom_name = atomgroup,
        element = "O"
        )
    atom_array += struc.array([atom])
    # Save edited structure
    strucio.save_structure(pdb_outname, atom_array)

def data_out(filename, data):
    """
    Write out lists of data

    Parameters
    ----------
    filename : str
        Name for the written file.
    data : list of lists
        Data to be written out.

    """
    with open(filename, 'w') as output:
        for row in data:
            output.write(str(row)[1:-1] + '\n')


def convert_to_occ(distr, unocc_no, water=True):
    """
    Convert a distribution of pocket angles and occupancies into just occupancies.

    Parameters
    ----------
    distr : list
        Distribution to convert.
    unocc_no : float
        Value that represents unoccupied in the distribution.

    Returns
    -------
    occ : list
        Distribution representing pocket occupancy.

    """
    
    occ = np.ones(len(distr))
    
    if water is True:
        for item in range(len(occ)):
            if distr[item] == unocc_no:
                occ[item] = 0
    else:
        for item in range(len(occ)):
            if distr[item][0] == unocc_no:
                occ[item] = 0
    
    return list(occ)
<|MERGE_RESOLUTION|>--- conflicted
+++ resolved
@@ -18,12 +18,7 @@
 import numpy as np
 from scipy import ndimage as ndi
 import os
-<<<<<<< HEAD
 from gridData import Grid
-=======
-from tqdm import tqdm
-# from gridData import Grid
->>>>>>> c111418b
 import MDAnalysis as mda
 from MDAnalysis.analysis.density import DensityAnalysis
 from MDAnalysis.analysis.base import AnalysisFromFunction
@@ -107,12 +102,7 @@
     values = data[mask_local_maxima]
 
     return coords, values
-<<<<<<< HEAD
-    
-=======
-
-
->>>>>>> c111418b
+
 def extract_combined_grid(struc_a, xtc_a, struc_b, xtc_b, atomgroup, write_grid_as, out_name, prot_prox=True, use_memmap=False):
     """
     Writes out combined atomgroup density for both input simulations.    
@@ -139,11 +129,6 @@
         Uses numpy memmap to write out a pseudo-trajectory coordinate array.
         This is used for large trajectories to avoid memory errors with large
         python arrays. The default is False.
-<<<<<<< HEAD
-=======
-
-
->>>>>>> c111418b
     """        
     if not os.path.exists('dens/'):
         os.makedirs('dens/')
