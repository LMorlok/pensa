--- conflicted
+++ resolved
@@ -7,12 +7,8 @@
 # -- Loading the Features --
 
 
-<<<<<<< HEAD
-def get_features(pdb, xtc, start_frame=0, cos_sin=None):
-=======
 def get_features(pdb, xtc, start_frame=0, step_width=1, cossin=False,
                  features=['bb-torsions','sc-torsions','bb-distances']):
->>>>>>> 4fb7250d
     """
     Load the features. Currently implemented: bb-torsions, sc-torsions, bb-distances
     http://www.emma-project.org/latest/api/generated/pyemma.coordinates.featurizer.html
@@ -44,19 +40,6 @@
     feature_names = {}
     features_data = {}
     # Add backbone torsions.
-<<<<<<< HEAD
-    bbtorsions_feat = pyemma.coordinates.featurizer(pdb)
-    bbtorsions_feat.add_backbone_torsions(cossin=cos_sin, periodic=False)
-    bbtorsions_data = pyemma.coordinates.load(xtc, features=bbtorsions_feat)[start_frame:]
-    feature_names['bb-torsions'] = bbtorsions_feat.describe()
-    features_data['bb-torsions'] = bbtorsions_data
-    # Add sidechain torsions.
-    sctorsions_feat = pyemma.coordinates.featurizer(pdb)
-    sctorsions_feat.add_sidechain_torsions(cossin=cos_sin, periodic=False)
-    sctorsions_data = pyemma.coordinates.load(xtc, features=sctorsions_feat)[start_frame:]
-    feature_names['sc-torsions'] = sctorsions_feat.describe()
-    features_data['sc-torsions'] = sctorsions_data
-=======
     if 'bb-torsions' in features:
         bbtorsions_feat = pyemma.coordinates.featurizer(pdb)
         bbtorsions_feat.add_backbone_torsions(cossin=cossin, periodic=False)
@@ -70,7 +53,6 @@
         sctorsions_data = pyemma.coordinates.load(xtc, features=sctorsions_feat, stride=step_width)[start_frame:]
         feature_names['sc-torsions'] = sctorsions_feat.describe()
         features_data['sc-torsions'] = sctorsions_data
->>>>>>> 4fb7250d
     # Add backbone C-alpha distances.
     if 'bb-distances' in features:
         bbdistances_feat = pyemma.coordinates.featurizer(pdb)
@@ -137,17 +119,14 @@
 def sort_sincos_torsions_by_resnum(tors, data):
     """
     Sort sin/cos of torsion features by the residue number..
-
     Parameters
     ----------
         tors : list of str
             The list of torsion features.
-
     Returns
     -------
         new_tors : list of str
             The sorted list of torsion features.
-
     """
     renamed = []
     for t in tors:
@@ -164,17 +143,14 @@
 def sort_distances_by_resnum(dist, data):
     """
     Sort distance features by the residue number..
-
     Parameters
     ----------
         dist : list of str
             The list of distance features.
-
     Returns
     -------
         new_dist : list of str
             The sorted list of distance features.
-
     """
     renamed = []
     for d in dist:
@@ -183,5 +159,4 @@
     new_order = np.argsort(renamed)
     new_dist = np.array(dist)[new_order].tolist()
     new_data = data[:,new_order]
-    return new_dist, new_data
-
+    return new_dist, new_data